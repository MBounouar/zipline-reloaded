#!/usr/bin/env bash

# Consolidated installation script for use by both Travis and humans.
#
# First installs a known-good version of pip, then any requirements
# specified in the EXTERNAL_REQUIREMENTS environment variable (e.g.,
# coveralls); then installs the project requirements, constrained by
# etc/requirements_py38_locked.txt; then editably installs zipline itself.
#
# Forwards positional arguments to all invocations of pip install.

# Travis' env command doesn't permit options in the shebang line, so
# set them here.
set -euvxo pipefail

echo
echo "Installing zipline using $(which python)"
echo

# New releases of pip have frequently caused strange issues. Make sure
# we know exactly which version we're working with.
python -m pip install pip==19.2.2 'setuptools<46' $@

# Install external requirements first: if they share any of our
# transitive dependencies, we want our pinned versions to win.
if [ "${EXTERNAL_REQUIREMENTS:-}" ]; then
  # Note: If EXTERNAL_REQUIREMENTS is unset, the expression in the
  # above test expands to the empty string, which fails the test.
  # (Simply expanding $EXTERNAL_REQUIREMENTS causes an error with the
  # -u option, which helps prevent many other kinds of errors.)
  echo "Installing additional packages: $EXTERNAL_REQUIREMENTS"
  python -m pip install "$EXTERNAL_REQUIREMENTS" $@
fi

# These have to be installed first so that the other requirements can be
# compiled against the specific versions we use.
<<<<<<< HEAD
python -m pip install -r etc/requirements_build.in -c etc/requirements_py38_locked.txt $@

# XXX: bcolz has to be compiled against our specific version of numpy:
# by default, it uses an incompatible pre-compiled binary.
python -m pip install --no-binary=bcolz -e .[all] -r etc/requirements_blaze.in -c etc/requirements_py38_locked.txt $@
=======
python -m pip install -r etc/requirements_build.in -c etc/requirements_py36_locked.txt $@

# XXX: bcolz has to be compiled against our specific version of numpy:
# by default, it uses an incompatible pre-compiled binary.
python -m pip install --no-binary=bcolz -e .[all] -r etc/requirements_blaze.in -c etc/requirements_py36_locked.txt $@
>>>>>>> c70aeb86

# TODO: resolve these error messages:
# flake8 3.6.0 has requirement setuptools>=30, but you'll have setuptools 28.8.0 which is incompatible.
# blaze keepalive-30.g31060532 has requirement odo>=0.5.0, but you'll have odo 0.3.2+729.gda7f26d which is incompatible.

echo
echo "Installation complete! Try running 'zipline --help'."
echo<|MERGE_RESOLUTION|>--- conflicted
+++ resolved
@@ -34,19 +34,11 @@
 
 # These have to be installed first so that the other requirements can be
 # compiled against the specific versions we use.
-<<<<<<< HEAD
 python -m pip install -r etc/requirements_build.in -c etc/requirements_py38_locked.txt $@
 
 # XXX: bcolz has to be compiled against our specific version of numpy:
 # by default, it uses an incompatible pre-compiled binary.
 python -m pip install --no-binary=bcolz -e .[all] -r etc/requirements_blaze.in -c etc/requirements_py38_locked.txt $@
-=======
-python -m pip install -r etc/requirements_build.in -c etc/requirements_py36_locked.txt $@
-
-# XXX: bcolz has to be compiled against our specific version of numpy:
-# by default, it uses an incompatible pre-compiled binary.
-python -m pip install --no-binary=bcolz -e .[all] -r etc/requirements_blaze.in -c etc/requirements_py36_locked.txt $@
->>>>>>> c70aeb86
 
 # TODO: resolve these error messages:
 # flake8 3.6.0 has requirement setuptools>=30, but you'll have setuptools 28.8.0 which is incompatible.
