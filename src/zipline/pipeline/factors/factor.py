--- conflicted
+++ resolved
@@ -1,17 +1,12 @@
 """
 factor.py
 """
-<<<<<<< HEAD
 import math
-=======
 import numpy as np
 from operator import attrgetter
->>>>>>> 7cd7ef49
 from numbers import Number
-from operator import attrgetter
 from textwrap import dedent
 
-import numpy as np
 from scipy.stats import rankdata
 from zipline.errors import BadPercentileBounds, UnknownRankMethod, UnsupportedDataType
 from zipline.lib.normalize import naive_grouped_rowwise_apply
@@ -1852,13 +1847,8 @@
 
 
 def zscore(row):
-<<<<<<< HEAD
-    # with np.errstate(divide="ignore", invalid="ignore"):
-    return (row - nanmean(row)) / nanstd(row)
-=======
     with np.errstate(divide="ignore", invalid="ignore"):
         return (row - nanmean(row)) / nanstd(row)
->>>>>>> 7cd7ef49
 
 
 def winsorize(row, min_percentile, max_percentile):
