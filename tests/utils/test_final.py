from abc import abstractmethod, ABCMeta
from unittest import TestCase

from zipline.utils.final import (
    FinalMeta,
    final,
)
<<<<<<< HEAD
from zipline.utils.metautils import compose_types
import pytest
=======
# from zipline.utils.metautils_ import compose_types
>>>>>>> b28918e3


class FinalMetaTestCase(TestCase):
    @classmethod
    def setUpClass(cls):
        class ClassWithFinal(object, metaclass=FinalMeta):
            a = final("ClassWithFinal: a")
            b = "ClassWithFinal: b"

            @final
            def f(self):
                return "ClassWithFinal: f"

            def g(self):
                return "ClassWithFinal: g"

        cls.class_ = ClassWithFinal

    def test_subclass_no_override(self):
        """
        Tests that it is valid to create a subclass that does not override
        any methods.
        """

        class SubClass(self.class_):
            pass

    def test_subclass_no_final_override(self):
        """
        Tests that it is valid to create a subclass that does not override
        and final methods.
        """

        class SubClass(self.class_):
            b = "SubClass: b"

            def g(self):
                return "SubClass: g"

    def test_override_final_no_decorator(self):
        """
        Tests that attempting to create a subclass that overrides a final
        method will raise a `TypeError`.
        """
        with pytest.raises(TypeError):

            class SubClass(self.class_):
                def f(self):
                    return "SubClass: f"

    def test_override_final_attribute(self):
        """
        Tests that attempting to create a subclass that overrides a final
        attribute will raise a `TypeError`.
        """
        with pytest.raises(TypeError):

            class SubClass(self.class_):
                a = "SubClass: a"

    def test_override_final_with_decorator(self):
        """
        Tests that attempting to create a subclass that overrides a final
        method will raise a `TypeError` even if you mark the new version as
        final.
        """
        with pytest.raises(TypeError):

            class SubClass(self.class_):
                @final
                def f(self):
                    return "SubClass: f"

    def test_override_final_attribute_with_final(self):
        """
        Tests that attempting to create a subclass that overrides a final
        attribute will raise a `TypeError` even if you mark the new version as
        final.
        """
        with pytest.raises(TypeError):

            class SubClass(self.class_):
                a = final("SubClass: a")

    def test_override_on_class_object(self):
        """
        Tests overriding final methods and attributes on the class object
        itself.
        """

        class SubClass(self.class_):
            pass

        with pytest.raises(TypeError):
            SubClass.f = lambda self: "SubClass: f"

        with pytest.raises(TypeError):
            SubClass.a = "SubClass: a"

    def test_override_on_instance(self):
        """
        Tests overriding final methods on instances of a class.
        """

        class SubClass(self.class_):
            def h(self):
                pass

        s = SubClass()
        with pytest.raises(TypeError):
            s.f = lambda self: "SubClass: f"

        with pytest.raises(TypeError):
            s.a = lambda self: "SubClass: a"

    def test_override_on_super(self):
        """
        Tests overriding on the class that has the @final methods in it.
        """
        old_a = self.class_.a
        old_f = self.class_.f
        try:
            with pytest.raises(TypeError):
                self.class_.f = lambda *args: None
        except Exception:
            self.class_.f = old_f
            raise

        try:
            with pytest.raises(TypeError):
                self.class_.a = "SubClass: a"
        except Exception:
            self.class_.a = old_a
            raise

    def test_override___setattr___on_subclass(self):
        """
        Tests an attempt to override __setattr__ which is implicitly final.
        """
        with pytest.raises(TypeError):

            class SubClass(self.class_):
                def __setattr__(self, name, value):
                    object.__setattr__(self, name, value)

    def test_override___setattr___on_instance(self):
        """
        Tests overriding __setattr__ on an instance.
        """

        class SubClass(self.class_):
            pass

        s = SubClass()
        with pytest.raises(TypeError):
            s.__setattr__ = lambda a, b: None


class FinalABCMetaTestCase(FinalMetaTestCase):
<<<<<<< HEAD
    @classmethod
    def setUpClass(cls):
        FinalABCMeta = compose_types(FinalMeta, ABCMeta)

        class ABCWithFinal(object, metaclass=FinalABCMeta):
            a = final("ABCWithFinal: a")
            b = "ABCWithFinal: b"

            @final
            def f(self):
                return "ABCWithFinal: f"

            def g(self):
                return "ABCWithFinal: g"

            @abstractmethod
            def h(self):
                raise NotImplementedError("h")

        cls.class_ = ABCWithFinal

    def test_cannot_instantiate_subclass(self):
        """
        Tests that you cannot create an instance of a subclass
        that does not implement the abstractmethod h.
        """

        class AbstractSubClass(self.class_):
            pass

        with pytest.raises(TypeError):
            AbstractSubClass()

    def test_override_on_instance(self):
        class SubClass(self.class_):
            def h(self):
                """
                Pass the abstract tests by creating this method.
                """
                pass

        s = SubClass()
        with pytest.raises(TypeError):
            s.f = lambda self: "SubClass: f"

    def test_override___setattr___on_instance(self):
        """
        Tests overriding __setattr__ on an instance.
        """

        class SubClass(self.class_):
            def h(self):
                pass

        s = SubClass()
        with pytest.raises(TypeError):
            s.__setattr__ = lambda a, b: None
=======
    # @classmethod
    # def setUpClass(cls):
    #     FinalABCMeta = compose_types(FinalMeta, ABCMeta)
    #
    #     class ABCWithFinal(with_metaclass(FinalABCMeta, object)):
    #         a = final("ABCWithFinal: a")
    #         b = "ABCWithFinal: b"
    #
    #         @final
    #         def f(self):
    #             return "ABCWithFinal: f"
    #
    #         def g(self):
    #             return "ABCWithFinal: g"
    #
    #         @abstractmethod
    #         def h(self):
    #             raise NotImplementedError("h")
    #
    #     cls.class_ = ABCWithFinal
    #
    # def test_cannot_instantiate_subclass(self):
    #     """
    #     Tests that you cannot create an instance of a subclass
    #     that does not implement the abstractmethod h.
    #     """
    #
    #     class AbstractSubClass(self.class_):
    #         pass
    #
    #     with self.assertRaises(TypeError):
    #         AbstractSubClass()
    #
    # def test_override_on_instance(self):
    #     class SubClass(self.class_):
    #         def h(self):
    #             """
    #             Pass the abstract tests by creating this method.
    #             """
    #             pass
    #
    #     s = SubClass()
    #     with self.assertRaises(TypeError):
    #         s.f = lambda self: "SubClass: f"
    #
    # def test_override___setattr___on_instance(self):
    #     """
    #     Tests overriding __setattr__ on an instance.
    #     """
    #
    #     class SubClass(self.class_):
    #         def h(self):
    #             pass
    #
    #     s = SubClass()
    #     with self.assertRaises(TypeError):
    #         s.__setattr__ = lambda a, b: None
>>>>>>> b28918e3

    def test_subclass_setattr(self):
        """
        Tests that subclasses don't destroy the __setattr__.
        """

        class ClassWithFinal(object, metaclass=FinalMeta):
            @final
            def f(self):
                return "ClassWithFinal: f"

        class SubClass(ClassWithFinal):
            def __init__(self):
                self.a = "a"

        SubClass()
        assert SubClass().a == "a"
        assert SubClass().f() == "ClassWithFinal: f"

    def test_final_classmethod(self):
        class ClassWithClassMethod(object, metaclass=FinalMeta):
            count = 0

            @final
            @classmethod
            def f(cls):
                cls.count += 1
                return cls.count

        with pytest.raises(TypeError):

            class ClassOverridingClassMethod(ClassWithClassMethod):
                @classmethod
                def f(cls):
                    return "Oh Noes!"

        with pytest.raises(TypeError):
            ClassWithClassMethod.f = lambda cls: 0

        assert ClassWithClassMethod.f() == 1
        assert ClassWithClassMethod.f() == 2
        assert ClassWithClassMethod.f() == 3

        instance = ClassWithClassMethod()

        with pytest.raises(TypeError):
            instance.f = lambda cls: 0

        assert ClassWithClassMethod.f() == 4
        assert ClassWithClassMethod.f() == 5
        assert ClassWithClassMethod.f() == 6<|MERGE_RESOLUTION|>--- conflicted
+++ resolved
@@ -1,3 +1,4 @@
+import pytest
 from abc import abstractmethod, ABCMeta
 from unittest import TestCase
 
@@ -5,12 +6,8 @@
     FinalMeta,
     final,
 )
-<<<<<<< HEAD
-from zipline.utils.metautils import compose_types
-import pytest
-=======
+
 # from zipline.utils.metautils_ import compose_types
->>>>>>> b28918e3
 
 
 class FinalMetaTestCase(TestCase):
@@ -170,65 +167,6 @@
 
 
 class FinalABCMetaTestCase(FinalMetaTestCase):
-<<<<<<< HEAD
-    @classmethod
-    def setUpClass(cls):
-        FinalABCMeta = compose_types(FinalMeta, ABCMeta)
-
-        class ABCWithFinal(object, metaclass=FinalABCMeta):
-            a = final("ABCWithFinal: a")
-            b = "ABCWithFinal: b"
-
-            @final
-            def f(self):
-                return "ABCWithFinal: f"
-
-            def g(self):
-                return "ABCWithFinal: g"
-
-            @abstractmethod
-            def h(self):
-                raise NotImplementedError("h")
-
-        cls.class_ = ABCWithFinal
-
-    def test_cannot_instantiate_subclass(self):
-        """
-        Tests that you cannot create an instance of a subclass
-        that does not implement the abstractmethod h.
-        """
-
-        class AbstractSubClass(self.class_):
-            pass
-
-        with pytest.raises(TypeError):
-            AbstractSubClass()
-
-    def test_override_on_instance(self):
-        class SubClass(self.class_):
-            def h(self):
-                """
-                Pass the abstract tests by creating this method.
-                """
-                pass
-
-        s = SubClass()
-        with pytest.raises(TypeError):
-            s.f = lambda self: "SubClass: f"
-
-    def test_override___setattr___on_instance(self):
-        """
-        Tests overriding __setattr__ on an instance.
-        """
-
-        class SubClass(self.class_):
-            def h(self):
-                pass
-
-        s = SubClass()
-        with pytest.raises(TypeError):
-            s.__setattr__ = lambda a, b: None
-=======
     # @classmethod
     # def setUpClass(cls):
     #     FinalABCMeta = compose_types(FinalMeta, ABCMeta)
@@ -286,7 +224,6 @@
     #     s = SubClass()
     #     with self.assertRaises(TypeError):
     #         s.__setattr__ = lambda a, b: None
->>>>>>> b28918e3
 
     def test_subclass_setattr(self):
         """
